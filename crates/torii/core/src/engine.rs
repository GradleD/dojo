--- conflicted
+++ resolved
@@ -19,11 +19,8 @@
 
 use crate::processors::{BlockProcessor, EventProcessor, TransactionProcessor};
 use crate::sql::Sql;
-<<<<<<< HEAD
 use crate::types::ErcContract;
-=======
-
->>>>>>> 4f76fd79
+
 #[allow(missing_debug_implementations)]
 pub struct Processors<P: Provider + Sync> {
     pub block: Vec<Box<dyn BlockProcessor<P>>>,
